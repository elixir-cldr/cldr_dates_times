--- conflicted
+++ resolved
@@ -145,16 +145,12 @@
     locale_data = Cldr.Config.get_locale(locale)
     calendars = Cldr.Config.calendars_for_locale(locale_data)
 
-<<<<<<< HEAD
     def calendars_for_locale(unquote(locale)), do: unquote(calendars)
     def gmt_format(unquote(locale)), do: unquote(get_in(locale_data, [:dates, :time_zone_names, :gmt_format]))
     def gmt_zero_format(unquote(locale)), do: unquote(get_in(locale_data, [:dates, :time_zone_names, :gmt_zero_format]))
 
     hour_formats = String.split(get_in(locale_data, [:dates, :time_zone_names, :hour_format]), ";")
     def hour_format(unquote(locale)), do: unquote(hour_formats)
-=======
-    def calendars_for(unquote(locale)), do: unquote(calendars)
->>>>>>> 120e342f
 
     for calendar <- Cldr.Config.calendars_for_locale(locale_data) do
       calendar_data =
