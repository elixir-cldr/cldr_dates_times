--- conflicted
+++ resolved
@@ -1,11 +1,7 @@
 defmodule Cldr.DatesTimes.Mixfile do
   use Mix.Project
 
-<<<<<<< HEAD
-  @version "2.24.2"
-=======
   @version "2.25.0"
->>>>>>> dab99fe7
 
   def project do
     [
