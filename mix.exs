defmodule CldrDatesTimes.Mixfile do
  use Mix.Project

<<<<<<< HEAD
  @version "1.2.2"
=======
  @version "1.3.0"
>>>>>>> 89e03454

  def project do
    [
      app: :ex_cldr_dates_times,
      version: @version,
      name: "Cldr Dates & Times",
      source_url: "https://github.com/kipcole9/cldr_dates_times",
      docs: docs(),
      elixir: "~> 1.5",
      description: description(),
      package: package(),
      start_permanent: Mix.env() == :prod,
      deps: deps(),
      compilers: Mix.compilers() ++ [:cldr]
    ]
  end

  defp description do
    """
    Date, Time and DateTime localization and formatting functions for the Common Locale Data Repository (CLDR).
    """
  end

  def application do
    [
      extra_applications: [:logger]
    ]
  end

  def docs do
    [
      source_ref: "v#{@version}",
      main: "readme",
      extras: ["README.md", "CHANGELOG.md", "LICENSE.md"],
      logo: "logo.png"
    ]
  end

  defp deps do
    [
      {:ex_cldr, "~> 1.5"},
      {:ex_cldr_numbers, "~> 1.4"},
<<<<<<< HEAD
      {:ex_doc, "~> 0.18 or ~> 0.19.0-rc", optional: true, only: :dev},
=======
      {:ex_doc, "~> 0.18", optional: true, only: :dev},
>>>>>>> 89e03454
      {:stream_data, "~> 0.4", only: :test},
      {:poison, "~> 2.1 or ~> 3.0", optional: true},
      {:jason, "~> 1.0", optional: true},
      {:benchee, "~> 0.12", optional: true, only: :dev}
    ]
  end

  defp package do
    [
      maintainers: ["Kip Cole"],
      licenses: ["Apache 2.0"],
      links: links(),
      files: [
        "lib",
<<<<<<< HEAD
        "src/date_format_lexer.xrl",
=======
        "src",
>>>>>>> 89e03454
        "config",
        "mix.exs",
        "README*",
        "CHANGELOG*",
        "LICENSE*"
      ]
    ]
  end

  def links do
    %{
      "GitHub" => "https://github.com/kipcole9/cldr_dates_times",
      "Changelog" =>
        "https://github.com/kipcole9/cldr_dates_times/blob/v#{@version}/CHANGELOG.md",
      "Readme" => "https://github.com/kipcole9/cldr_dates_times/blob/v#{@version}/README.md"
    }
  end
end<|MERGE_RESOLUTION|>--- conflicted
+++ resolved
@@ -1,11 +1,7 @@
 defmodule CldrDatesTimes.Mixfile do
   use Mix.Project
 
-<<<<<<< HEAD
-  @version "1.2.2"
-=======
-  @version "1.3.0"
->>>>>>> 89e03454
+  @version "1.3.1"
 
   def project do
     [
@@ -48,11 +44,7 @@
     [
       {:ex_cldr, "~> 1.5"},
       {:ex_cldr_numbers, "~> 1.4"},
-<<<<<<< HEAD
       {:ex_doc, "~> 0.18 or ~> 0.19.0-rc", optional: true, only: :dev},
-=======
-      {:ex_doc, "~> 0.18", optional: true, only: :dev},
->>>>>>> 89e03454
       {:stream_data, "~> 0.4", only: :test},
       {:poison, "~> 2.1 or ~> 3.0", optional: true},
       {:jason, "~> 1.0", optional: true},
@@ -67,11 +59,7 @@
       links: links(),
       files: [
         "lib",
-<<<<<<< HEAD
         "src/date_format_lexer.xrl",
-=======
-        "src",
->>>>>>> 89e03454
         "config",
         "mix.exs",
         "README*",
