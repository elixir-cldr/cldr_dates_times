--- conflicted
+++ resolved
@@ -1,18 +1,16 @@
 # Changelog
 
-<<<<<<< HEAD
 ## Cldr_Dates_Times v0.1.3 September __th, 2017
 
 ### Enhancements
 
 * Reflect that `Cldr.territory_from_locale/1` is now `Cldr.region_from_locale/1`
-=======
+
 ## Cldr_Dates_Times v0.1.2 October 8th, 2017
 
 ### Bug Fixes
 
 * Add `src` directory to the hex package definition
->>>>>>> 604a96bc
 
 ## Cldr_Dates_Times v0.1.1 September 18th, 2017
 
